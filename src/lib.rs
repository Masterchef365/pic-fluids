use array2d::{Array2D, GridPos};
use cimvr_common::{
    glam::Vec2,
    render::{Mesh, MeshHandle, Primitive, Render, UploadMesh, Vertex},
    ui::{
        egui::{DragValue, Grid, Slider},
        GuiInputMessage, GuiTab,
    },
    Transform,
};
use cimvr_engine_interface::{dbg, make_app_state, pcg::Pcg, pkg_namespace, prelude::*};
use query_accel::QueryAccelerator;
use rand::prelude::*;

mod array2d;
mod query_accel;

struct ClientState {
    // Sim state
    sim: Sim,

    // Settings
    dt: f32,
    solver_iters: usize,
    stiffness: f32,
    gravity: f32,
    solver: IncompressibilitySolver,

    width: usize,
    height: usize,
    n_particles: usize,
    calc_rest_density_from_radius: bool,
    show_arrows: bool,
    show_grid: bool,
    grid_vel_scale: f32,
    pause: bool,
    single_step: bool,
<<<<<<< HEAD
    pic_apic_ratio: f32,
=======
    pic_flip_ratio: f32,
    selected_field: Field,
>>>>>>> 3bf1ba50

    well: bool,
    source: usize,

    ui: GuiTab,
}

make_app_state!(ClientState, DummyUserState);

const POINTS_RDR: MeshHandle = MeshHandle::new(pkg_namespace!("Points"));
const LINES_RDR: MeshHandle = MeshHandle::new(pkg_namespace!("Lines"));

impl UserState for ClientState {
    fn new(io: &mut EngineIo, sched: &mut EngineSchedule<Self>) -> Self {
        io.create_entity()
            .add_component(Transform::default())
            .add_component(Render::new(POINTS_RDR).primitive(Primitive::Points))
            .build();

        io.create_entity()
            .add_component(Transform::default())
            .add_component(Render::new(LINES_RDR).primitive(Primitive::Lines))
            .build();

        sched.add_system(Self::update).build();

        sched
            .add_system(Self::update_gui)
            .subscribe::<GuiInputMessage>()
            .build();

        let width = 100;
        let height = 100;
        let n_particles = 5000;
        let particle_radius = 0.36;

        let life = LifeConfig::random(3);
        let sim = Sim::new(width, height, n_particles, particle_radius, life);

        Self {
<<<<<<< HEAD
            pic_apic_ratio: 1.0,
=======
            selected_field: Field::InterStrength,
            pic_flip_ratio: 0.95,
>>>>>>> 3bf1ba50
            calc_rest_density_from_radius: true,
            single_step: false,
            dt: 0.04,
            solver_iters: 100,
            stiffness: 3.,
            gravity: 0.,
            sim,
            ui: GuiTab::new(io, "PIC Fluids"),
            width,
            height,
            n_particles,
            solver: IncompressibilitySolver::GaussSeidel,
            well: false,
            source: 0,
            show_arrows: true,
            pause: true,
            grid_vel_scale: 0.05,
            show_grid: false,
        }
    }
}

#[derive(Clone, Copy, Debug, PartialEq, Eq)]
enum IncompressibilitySolver {
    Jacobi,
    GaussSeidel,
}

impl ClientState {
    fn update(&mut self, io: &mut EngineIo, _query: &mut QueryResult) {
        // Update
        if !self.pause || self.single_step {
<<<<<<< HEAD
            for _ in 0..self.source {
=======
            /*
            if self.source {
>>>>>>> 3bf1ba50
                let pos = Vec2::new(10., 90.);
                //let vel = Vec2::new(0., -20.);
                let vel = Vec2::ZERO;
                let deriv = [Vec2::ZERO; 2];
                self.sim.particles.push(Particle { pos, vel, deriv });
            }
            */

            if self.well {
                for part in &mut self.sim.particles {
                    if part.pos.x < 20. {
                        part.vel += self.dt * 9.;
                    }
                }
            }

            self.sim.step(
                self.dt,
                self.solver_iters,
                self.stiffness,
                self.gravity,
                self.pic_apic_ratio,
                self.solver,
            );

            self.single_step = false;
        }

        // Display
        io.send(&UploadMesh {
            mesh: particles_mesh(&self.sim.particles, &self.sim.life),
            id: POINTS_RDR,
        });

        let mut lines = Mesh::new();
        if self.show_arrows {
            draw_grid_arrows(&mut lines, &self.sim.grid, self.grid_vel_scale);
        }
        if self.show_grid {
            draw_grid(&mut lines, &self.sim.grid)
        }

        io.send(&UploadMesh {
            mesh: lines,
            id: LINES_RDR,
        });
    }

    fn update_gui(&mut self, io: &mut EngineIo, _query: &mut QueryResult) {
        self.ui.show(io, |ui| {
            ui.add(Slider::new(&mut self.pic_apic_ratio, 0.0..=1.0).text("PIC - APIC"));
            ui.add(DragValue::new(&mut self.stiffness).prefix("Stiffness: "));
            ui.add(
                DragValue::new(&mut self.dt)
                    .prefix("Δt (time step): ")
                    .speed(1e-3),
            );
            ui.add(DragValue::new(&mut self.solver_iters).prefix("Solver iterations: "));
            ui.add(
                DragValue::new(&mut self.gravity)
                    .prefix("Gravity: ")
                    .speed(1e-2),
            );
            ui.add(
                DragValue::new(&mut self.sim.particle_radius)
                    .prefix("Particle radius: ")
                    .speed(1e-2)
                    .clamp_range(1e-2..=5.0),
            );
            ui.horizontal(|ui| {
                ui.add(
                    DragValue::new(&mut self.sim.rest_density)
                        .prefix("Rest density: ")
                        .speed(1e-2),
                );
                ui.checkbox(&mut self.calc_rest_density_from_radius, "From radius");
                if self.calc_rest_density_from_radius {
                    self.sim.rest_density = calc_rest_density(self.sim.particle_radius);
                }
            });
            ui.horizontal(|ui| {
                ui.checkbox(&mut self.pause, "Pause");
                self.single_step |= ui.button("Step").clicked();
            });
            ui.checkbox(&mut self.show_grid, "Show grid");
            ui.horizontal(|ui| {
                ui.checkbox(&mut self.show_arrows, "Show arrows");
                ui.add(
                    DragValue::new(&mut self.grid_vel_scale)
                        .prefix("Scale: ")
                        .speed(1e-2)
                        .clamp_range(0.0..=f32::INFINITY),
                )
            });

            ui.separator();
            ui.strong("Incompressibility Solver");
            ui.add(
                DragValue::new(&mut self.sim.over_relax)
                    .prefix("Over-relaxation: ")
                    .speed(1e-2)
                    .clamp_range(0.0..=1.95),
            );
            ui.horizontal(|ui| {
                ui.selectable_value(&mut self.solver, IncompressibilitySolver::Jacobi, "Jacobi");
                ui.selectable_value(
                    &mut self.solver,
                    IncompressibilitySolver::GaussSeidel,
                    "Gauss Seidel",
                );
            });

            ui.separator();
            ui.add(
                DragValue::new(&mut self.width)
                    .prefix("Width: ")
                    .clamp_range(1..=usize::MAX),
            );
            ui.add(
                DragValue::new(&mut self.height)
                    .prefix("Height: ")
                    .clamp_range(1..=usize::MAX),
            );
            ui.add(
                DragValue::new(&mut self.n_particles)
                    .prefix("# of particles: ")
                    .clamp_range(1..=usize::MAX)
                    .speed(4),
            );

            let mut reset = false;
            if ui.button("Reset").clicked() {
                reset = true;
            }

            ui.separator();
            ui.checkbox(&mut self.source, "Particle source");
            ui.checkbox(&mut self.well, "Particle well");

            ui.separator();
            ui.horizontal(|ui| {
                ui.selectable_value(
                    &mut self.selected_field,
                    Field::DefaultRepulse,
                    "Default repulsion",
                );
                ui.selectable_value(
                    &mut self.selected_field,
                    Field::InterThreshold,
                    "Interaction threshold",
                );
            });
            ui.horizontal(|ui| {
                ui.selectable_value(
                    &mut self.selected_field,
                    Field::InterStrength,
                    "Interaction Strength",
                );
                ui.selectable_value(
                    &mut self.selected_field,
                    Field::InterMaxDist,
                    "Interaction max distance",
                );
            });

            Grid::new(pkg_namespace!("Particle Life Grid")).show(ui, |ui| {
                // Top row
                //ui.label("Life");
                ui.label("");
                for color in &mut self.sim.life.colors {
                    ui.color_edit_button_rgb(color);
                }
                ui.end_row();

                // Grid
                let len = self.sim.life.colors.len();
                for (row_idx, color) in self.sim.life.colors.iter_mut().enumerate() {
                    ui.color_edit_button_rgb(color);
                    for column in 0..len {
                        let behav = &mut self.sim.life.behaviours[column + row_idx * len];
                        match self.selected_field {
                            Field::InterStrength => {
                                ui.add(DragValue::new(&mut behav.inter_strength).speed(1e-2))
                            }
                            Field::InterMaxDist => ui.add(
                                DragValue::new(&mut behav.inter_max_dist)
                                    .clamp_range(0.0..=4.0)
                                    .speed(1e-2),
                            ),
                            Field::DefaultRepulse => {
                                ui.add(DragValue::new(&mut behav.default_repulse).speed(1e-2))
                            }
                            Field::InterThreshold => ui.add(
                                DragValue::new(&mut behav.inter_threshold)
                                    .clamp_range(0.0..=4.0)
                                    .speed(1e-2),
                            ),
                        };
                    }
                    ui.end_row();
                }
            });

            if ui.button("Randomize behaviours").clicked() {
                self.sim.life = LifeConfig::random(3);
                reset = true;
            }

            if reset {
                self.sim = Sim::new(
                    self.width,
                    self.height,
                    self.n_particles,
                    self.sim.particle_radius,
                    self.sim.life.clone(),
                );
            }
<<<<<<< HEAD

            ui.separator();
            ui.add(DragValue::new(&mut self.source).prefix("Particle source: "));
            ui.checkbox(&mut self.well, "Particle well");
=======
>>>>>>> 3bf1ba50
        });
    }
}

const SIM_TO_MODEL_DOWNSCALE: f32 = 100.;
fn simspace_to_modelspace(pos: Vec2) -> [f32; 3] {
    [
        (pos.x / SIM_TO_MODEL_DOWNSCALE) * 2. - 1.,
        0.,
        (pos.y / SIM_TO_MODEL_DOWNSCALE) * 2. - 1.,
    ]
}

fn particles_mesh(particles: &[Particle], life: &LifeConfig) -> Mesh {
    Mesh {
        vertices: particles
            .iter()
            .map(|p| Vertex::new(simspace_to_modelspace(p.pos), life.colors[p.color as usize]))
            .collect(),
        indices: (0..particles.len() as u32).collect(),
    }
}

#[derive(Clone)]
struct Sim {
    /// Particles
    particles: Vec<Particle>,
    /// Cell wall velocity, staggered grid
    grid: Array2D<GridCell>,
    /// Rest density, in particles/unit^2
    rest_density: f32,
    particle_radius: f32,
    over_relax: f32,
    life: LifeConfig,
}

#[derive(Copy, Clone, Debug, Default)]
struct GridCell {
    /// Flow rate through the top and left faces of this cell
    vel: Vec2,
    /// Pressure inside this cell
    pressure: f32,
}

#[derive(Copy, Clone, Debug, Default)]
struct Particle {
    /// Position
    pos: Vec2,
    /// Velocity
    vel: Vec2,
<<<<<<< HEAD
    /// Velocity derivatives
    deriv: [Vec2; 2],
=======
    /// Particle type
    color: ParticleType,
>>>>>>> 3bf1ba50
}

fn calc_rest_density(particle_radius: f32) -> f32 {
    // Assume hexagonal packing
    let packing_density = std::f32::consts::PI / 2. / 3_f32.sqrt();
    let particle_area = std::f32::consts::PI * particle_radius.powi(2);
    packing_density / particle_area
}

impl Sim {
    pub fn new(
        width: usize,
        height: usize,
        n_particles: usize,
        particle_radius: f32,
        life: LifeConfig,
    ) -> Self {
        // Uniformly placed, random particles
        let mut rng = rng();
        let particles = (0..n_particles)
            .map(|_| {
                let pos = Vec2::new(
                    rng.gen_range(1.0..=(width - 2) as f32),
                    rng.gen_range(1.0..=(height - 2) as f32),
                );
                let color = rng.gen_range(0..life.colors.len() as u8);
                Particle {
                    pos,
                    vel: Vec2::ZERO,
<<<<<<< HEAD
                    deriv: [Vec2::ZERO; 2],
=======
                    color,
>>>>>>> 3bf1ba50
                }
            })
            .collect();

        // Assuming perfect hexagonal packing,
        // Packing efficiency * (1 / particle area) = particles / area

        Sim {
            life,
            particles,
            grid: Array2D::new(width, height),
            rest_density: calc_rest_density(particle_radius),
            particle_radius,
            over_relax: 1.5,
        }
    }

    pub fn step(
        &mut self,
        dt: f32,
        solver_iters: usize,
        stiffness: f32,
        gravity: f32,
        pic_apic_ratio: f32,
        solver: IncompressibilitySolver,
    ) {
        // Step particles
        apply_global_force(&mut self.particles, Vec2::new(0., -gravity), dt);
        particle_interactions(&mut self.particles, &mut self.life, dt);
        step_particles(&mut self.particles, dt);
        enforce_particle_radius(&mut self.particles, self.particle_radius);
        enforce_particle_pos(&mut self.particles, &self.grid);

        // Step grid
        particles_to_grid(&self.particles, &mut self.grid, pic_apic_ratio);
        let solver_fn = match solver {
            IncompressibilitySolver::Jacobi => solve_incompressibility_jacobi,
            IncompressibilitySolver::GaussSeidel => solve_incompressibility_gauss_seidel,
        };

        //let old_vel = self.grid.clone();
        solver_fn(
            &mut self.grid,
            solver_iters,
            self.rest_density,
            self.over_relax,
            stiffness,
        );

        grid_to_particles(&mut self.particles, &self.grid);
    }
}

fn rng() -> SmallRng {
    let u = ((Pcg::new().gen_u32() as u64) << 32) | Pcg::new().gen_u32() as u64;
    SmallRng::seed_from_u64(u)
}

/// Move particles forwards in time by `dt`, assuming unit mass for all particles.
fn step_particles(particles: &mut [Particle], dt: f32) {
    for part in particles {
        part.pos += part.vel * dt;
    }
}

/// Apply a force to all particles, e.g. gravity
fn apply_global_force(particles: &mut [Particle], g: Vec2, dt: f32) {
    for part in particles {
        part.vel += g * dt;
    }
}

/// Offset from particles to U grid (the U grid is 0.5 units positive to where the particles sit)
const OFFSET_U: Vec2 = Vec2::new(0., 0.5);
/// Offset from particles to V grid
const OFFSET_V: Vec2 = Vec2::new(0.5, 0.);

/// Insert information such as velocity and pressure into the grid
fn particles_to_grid(particles: &[Particle], grid: &mut Array2D<GridCell>, pic_apic_ratio: f32) {
    // Clear the grid
    grid.data_mut()
        .iter_mut()
        .for_each(|c| *c = GridCell::default());


    // Accumulate velocity on grid
    // Here we abuse the pressure of each grid cell to by mass correctly
    for part in particles {
        let u_pos = part.pos - OFFSET_U;
        scatter(u_pos, grid, |c, n, w| c.vel.x += w * (part.vel.x + (index_to_pos(n) - u_pos).dot(part.deriv[0]) * pic_apic_ratio));
        scatter(u_pos, grid, |c, _, w| c.pressure += w);
    }
    grid.data_mut().iter_mut().for_each(|c| {
        if c.pressure != 0.0 {
            c.vel.x /= c.pressure;
        }
    });
    grid.data_mut().iter_mut().for_each(|c| c.pressure = 0.);

    // And then we do again for u
    for part in particles {
        let v_pos = part.pos - OFFSET_V;
        scatter(v_pos, grid, |c, n, w| c.vel.y += w * (part.vel.y + (index_to_pos(n) - v_pos).dot(part.deriv[1]) * pic_apic_ratio));
        scatter(v_pos, grid, |c, _, w| c.pressure += w);
    }
    grid.data_mut().iter_mut().for_each(|c| {
        if c.pressure != 0.0 {
            c.vel.y /= c.pressure;
        }
    });
    grid.data_mut().iter_mut().for_each(|c| c.pressure = 0.);

    // Now we actually set the pressure
    for part in particles {
        grid[grid_tl(part.pos)].pressure += 1.;
    }
}

/// Returns the weights for each grid
/// corner in the order [tl, tr, bl, br]
///
/// Panics if coordinates are inverted
fn weights(pos: Vec2) -> [f32; 4] {
    let right = pos.x.fract();
    let left = 1. - right;
    let bottom = pos.y.fract();
    let top = 1. - bottom;

    [top * left, top * right, bottom * left, bottom * right]
}

/// Returns the grid position corresponding to the top-left of this cell
fn grid_tl(pos: Vec2) -> GridPos {
    (pos.x.floor() as usize, pos.y.floor() as usize)
}

/// Returns the grid positions corresponding to [tl, tr, bl, br]
fn grid_neighborhood(_tl @ (i, j): GridPos) -> [GridPos; 4] {
    [(i, j), (i + 1, j), (i, j + 1), (i + 1, j + 1)]
}

/// Performs a weighted sum of the grid field chosen by f
fn gather<T>(pos: Vec2, grid: &Array2D<T>, f: fn(&T) -> f32) -> f32 {
    let weights = weights(pos);
    let neighbors = grid_neighborhood(grid_tl(pos));

    let mut total = 0.0;
    for (w, n) in weights.into_iter().zip(neighbors) {
        total += w * f(&grid[n]);
    }
    total
}

/// Performs a weighted sum of the grid field chosen by f
fn gather_vector(pos: Vec2, f: impl Fn(GridPos) -> Vec2) -> Vec2 {
    let neighbors = grid_neighborhood(grid_tl(pos));

    let mut total = Vec2::ZERO;
    for n in neighbors {
        total += f(n);
    }
    total
}


/// Performs a weighted accumulation on the grid field chosen by f
fn scatter<T>(pos: Vec2, grid: &mut Array2D<T>, mut f: impl FnMut(&mut T, GridPos, f32)) {
    let weights = weights(pos);
    let neighbors = grid_neighborhood(grid_tl(pos));

    for (w, n) in weights.into_iter().zip(neighbors) {
        f(&mut grid[n], n, w);
    }
}

/// Solve incompressibility on the grid cells, includinge contribution from presssure
fn solve_incompressibility_jacobi(
    grid: &mut Array2D<GridCell>,
    iterations: usize,
    rest_density: f32,
    overrelaxation: f32,
    stiffness: f32,
) {
    let mut tmp = grid.clone();

    for step in 0..iterations {
        for i in 0..grid.width() - 1 {
            for j in 0..grid.height() - 1 {
                let local_pressure = grid[(i, j)].pressure;
                let has_particles = local_pressure > 0.;

                let checkerboard = (i & 1) ^ (j & 1) ^ (step & 1);

                if checkerboard == 0 && has_particles {
                    let horiz_div = grid[(i + 1, j)].vel.x - grid[(i, j)].vel.x;
                    let vert_div = grid[(i, j + 1)].vel.y - grid[(i, j)].vel.y;
                    let total_div = horiz_div + vert_div;

                    let pressure_contrib = stiffness * (grid[(i, j)].pressure - rest_density);
                    let d = overrelaxation * total_div - pressure_contrib;
                    let d = d / 4.;

                    tmp[(i, j)].vel.x = grid[(i, j)].vel.x + d;
                    tmp[(i + 1, j)].vel.x = grid[(i + 1, j)].vel.x - d;

                    tmp[(i, j)].vel.y = grid[(i, j)].vel.y + d;
                    tmp[(i, j + 1)].vel.y = grid[(i, j + 1)].vel.y - d;
                }
            }
        }

        std::mem::swap(&mut tmp, grid);
        enforce_grid_boundary(grid);
    }
}

/// Solve incompressibility on the grid cells, includinge contribution from presssure
fn solve_incompressibility_gauss_seidel(
    grid: &mut Array2D<GridCell>,
    iterations: usize,
    rest_density: f32,
    overrelaxation: f32,
    stiffness: f32,
) {
    // TODO: Use Jacobi method instead!
    for _ in 0..iterations {
        for i in 0..grid.width() - 1 {
            for j in 0..grid.height() - 1 {
                if grid[(i, j)].pressure > 0. {
                    let horiz_div = grid[(i + 1, j)].vel.x - grid[(i, j)].vel.x;
                    let vert_div = grid[(i, j + 1)].vel.y - grid[(i, j)].vel.y;
                    let total_div = horiz_div + vert_div;

                    let pressure_contrib = stiffness * (grid[(i, j)].pressure - rest_density);
                    let d = overrelaxation * total_div - pressure_contrib;
                    let d = d / 4.;

                    grid[(i, j)].vel.x += d;
                    grid[(i + 1, j)].vel.x -= d;
                    grid[(i, j)].vel.y += d;
                    grid[(i, j + 1)].vel.y -= d;
                }
            }
        }

        enforce_grid_boundary(grid);
    }
}

<<<<<<< HEAD
/// Inverse of grid_id
fn index_to_pos((i, j): GridPos) -> Vec2 {
    Vec2::new(i as f32, j as f32)
}

fn grid_to_particles(particles: &mut [Particle], grid: &Array2D<GridCell>) {
=======
fn grid_to_particles(
    particles: &mut [Particle],
    grid: &Array2D<GridCell>,
    old_grid: &Array2D<GridCell>,
    pic_flip_ratio: f32,
) {
>>>>>>> 3bf1ba50
    for part in particles {
        let u_pos = part.pos - OFFSET_U;
        let v_pos = part.pos - OFFSET_V;

        // Interpolate velocity onto particles
        part.vel = Vec2::new(
            gather(u_pos, grid, |c| c.vel.x),
            gather(v_pos, grid, |c| c.vel.y),
        );

        fn gradient(p: GridPos, v: Vec2) -> Vec2 {
            let p = v - index_to_pos(p);

            let wd = |u: f32| if u > 0. {
                (1. - u, -1.0)
            } else {
                (u, 1.0)
            };

<<<<<<< HEAD
            let (x_weight, x_deriv) = wd(p.x);
            let (y_weight, y_deriv) = wd(p.y);

            Vec2::new(y_weight * x_deriv, x_weight * y_deriv)
        }

        // Interpolate grid vectors
        part.deriv[0] = gather_vector(u_pos, |p| grid[p].vel.x * gradient(p, u_pos));
        part.deriv[1] = gather_vector(v_pos, |p| grid[p].vel.y * gradient(p, v_pos));
=======
        let d_vel = new_vel - old_vel;
        let flip = part.vel + d_vel;
        let pic = new_vel;
        part.vel = pic.lerp(flip, pic_flip_ratio);
>>>>>>> 3bf1ba50
    }
}

fn enforce_particle_pos(particles: &mut [Particle], grid: &Array2D<GridCell>) {
    for part in particles {
        // Ensure particles are within the grid
        let min_x = 1.0;
        let max_x = (grid.width() - 2) as f32;
        let min_y = 1.0;
        let max_y = (grid.height() - 2) as f32;

        if part.pos.x < min_x {
            part.pos.x = min_x;
            part.vel.x *= -1.;
        }

        if part.pos.x > max_x {
            part.pos.x = max_x;
            part.vel.x *= -1.;
        }

        if part.pos.y < min_y {
            part.pos.y = min_y;
            part.vel.y *= -1.;
        }

        if part.pos.y > max_y {
            part.pos.y = max_y;
            part.vel.y *= -1.;
        }
    }
}

fn enforce_grid_boundary(grid: &mut Array2D<GridCell>) {
    let (w, h) = (grid.width(), grid.height());
    for y in 0..h {
        grid[(0, y)].vel.x = 0.0;
        grid[(w - 1, y)].vel.x = 0.0;
    }

    for x in 0..w {
        grid[(x, 0)].vel.y = 0.0;
        grid[(0, h - 1)].vel.y = 0.0;
    }
}

fn enforce_particle_radius(particles: &mut [Particle], radius: f32) {
    let mut points: Vec<Vec2> = particles.iter().map(|p| p.pos).collect();
    let mut accel = QueryAccelerator::new(&points, radius * 2.);

    //let mut rng = rng();

    let mut neigh = vec![];
    for i in 0..particles.len() {
        //neigh.clear();
        neigh.extend(accel.query_neighbors(&points, i, points[i]));

        for neighbor in neigh.drain(..) {
            let diff = points[neighbor] - points[i];
            let dist = diff.length();
            if dist > 0. {
                let norm = diff.normalize();
                let needed_dist = radius * 2. - dist;
                let prev_pos = points[i];
                let prev_neighbor = points[neighbor];
                points[i] -= norm * needed_dist / 2.;
                points[neighbor] += norm * needed_dist / 2.;
                accel.replace_point(i, prev_pos, points[i]);
                accel.replace_point(neighbor, prev_neighbor, points[neighbor]);
            }
        }
    }

    particles
        .iter_mut()
        .zip(&points)
        .for_each(|(part, point)| part.pos = *point);
}

fn particle_interactions(particles: &mut [Particle], cfg: &LifeConfig, dt: f32) {
    let points: Vec<Vec2> = particles.iter().map(|p| p.pos).collect();
    let accel = QueryAccelerator::new(&points, cfg.max_interaction_radius());

    for i in 0..particles.len() {
        for neighbor in accel.query_neighbors(&points, i, points[i]) {
            let a = points[i];
            let b = points[neighbor];

            // The vector pointing from a to b
            let diff = b - a;

            // Distance is capped
            let dist = diff.length();
            if dist > 0. {
                // Accelerate towards b
                let normal = diff.normalize();
                let behav = cfg.get_behaviour(particles[i].color, particles[neighbor].color);
                let accel = normal * behav.force(dist);

                particles[i].vel += accel * dt;
            }
        }
    }
}

fn draw_arrow(mesh: &mut Mesh, pos: Vec2, dir: Vec2, color: [f32; 3], flanges: f32) {
    let mut vertex = |pt: Vec2| mesh.push_vertex(Vertex::new(simspace_to_modelspace(pt), color));

    let p1 = vertex(pos);

    let end = pos + dir;
    let p2 = vertex(end);

    let angle = 0.3;
    let f1 = vertex(end - flanges * dir.rotate(Vec2::from_angle(angle)));
    let f2 = vertex(end - flanges * dir.rotate(Vec2::from_angle(-angle)));

    mesh.push_indices(&[p1, p2, p2, f1, p2, f2]);
}

fn draw_grid_arrows(mesh: &mut Mesh, grid: &Array2D<GridCell>, vel_scale: f32) {
    for i in 0..grid.width() {
        for j in 0..grid.height() {
            let c = grid[(i, j)];

            if c.pressure == 0.0 {
                continue;
            }

            let v = Vec2::new(i as f32, j as f32);

            let flanges = 0.5;
            draw_arrow(
                mesh,
                v + OFFSET_U,
                Vec2::X * c.vel.x * vel_scale,
                [1., 0.1, 0.1],
                flanges,
            );
            draw_arrow(
                mesh,
                v + OFFSET_V,
                Vec2::Y * c.vel.y * vel_scale,
                [0.01, 0.3, 1.],
                flanges,
            );
        }
    }
}

fn draw_grid(mesh: &mut Mesh, grid: &Array2D<GridCell>) {
    let color = [0.05; 3];

    for y in 0..=grid.height() {
        let mut vertex =
            |pt: Vec2| mesh.push_vertex(Vertex::new(simspace_to_modelspace(pt), color));
        let a = vertex(Vec2::new(0., y as f32));
        let b = vertex(Vec2::new(grid.width() as f32, y as f32));
        mesh.push_indices(&[a, b]);
    }

    for x in 0..=grid.width() {
        let mut vertex =
            |pt: Vec2| mesh.push_vertex(Vertex::new(simspace_to_modelspace(pt), color));
        let a = vertex(Vec2::new(x as f32, 0.));
        let b = vertex(Vec2::new(x as f32, grid.height() as f32));
        mesh.push_indices(&[a, b]);
    }
}

/// Display colors and physical behaviour coefficients
#[derive(Clone, Debug)]
pub struct LifeConfig {
    /// Colors of each type
    pub colors: Vec<[f32; 3]>,
    /// Behaviour matrix
    pub behaviours: Vec<Behaviour>,
}

pub type ParticleType = u8;

#[derive(Clone, Copy, Debug)]
pub struct Behaviour {
    /// Magnitude of the default repulsion force
    pub default_repulse: f32,
    /// Zero point between default repulsion and particle interaction (0 to 1)
    pub inter_threshold: f32,
    /// Interaction peak strength
    pub inter_strength: f32,
    /// Maximum distance of particle interaction (0 to 1)
    pub inter_max_dist: f32,
}

impl Behaviour {
    /// Returns the force on this particle
    ///
    /// Distance is in the range `0.0..=1.0`
    pub fn force(&self, dist: f32) -> f32 {
        if dist < self.inter_threshold {
            let f = dist / self.inter_threshold;
            (1. - f) * -self.default_repulse
        } else if dist > self.inter_max_dist {
            0.0
        } else {
            let x = dist - self.inter_threshold;
            let x = x / (self.inter_max_dist - self.inter_threshold);
            let x = x * 2. - 1.;
            let x = 1. - x.abs();
            x * self.inter_strength
        }
    }
}

/// https://gist.github.com/fairlight1337/4935ae72bcbcc1ba5c72
fn hsv_to_rgb(h: f32, s: f32, v: f32) -> [f32; 3] {
    let c = v * s; // Chroma
    let h_prime = (h / 60.0) % 6.0;
    let x = c * (1.0 - ((h_prime % 2.0) - 1.0).abs());
    let m = v - c;

    let (mut r, mut g, mut b);

    if 0. <= h_prime && h_prime < 1. {
        r = c;
        g = x;
        b = 0.0;
    } else if 1.0 <= h_prime && h_prime < 2.0 {
        r = x;
        g = c;
        b = 0.0;
    } else if 2.0 <= h_prime && h_prime < 3.0 {
        r = 0.0;
        g = c;
        b = x;
    } else if 3.0 <= h_prime && h_prime < 4.0 {
        r = 0.0;
        g = x;
        b = c;
    } else if 4.0 <= h_prime && h_prime < 5.0 {
        r = x;
        g = 0.0;
        b = c;
    } else if 5.0 <= h_prime && h_prime < 6.0 {
        r = c;
        g = 0.0;
        b = x;
    } else {
        r = 0.0;
        g = 0.0;
        b = 0.0;
    }

    r += m;
    g += m;
    b += m;

    [r, g, b]
}

impl LifeConfig {
    pub fn max_interaction_radius(&self) -> f32 {
        self.behaviours
            .iter()
            .map(|b| b.inter_max_dist)
            .max_by(|a, b| a.total_cmp(b))
            .unwrap()
    }

    pub fn get_behaviour(&self, a: ParticleType, b: ParticleType) -> Behaviour {
        let idx = a as usize * self.colors.len() + b as usize;
        self.behaviours[idx]
    }

    fn random(rule_count: usize) -> Self {
        let mut rng = rng();

        let colors: Vec<[f32; 3]> = (0..rule_count)
            .map(|_| hsv_to_rgb(rng.gen_range(0.0..=360.0), 1., 1.))
            .collect();
        let behaviours = (0..rule_count.pow(2))
            .map(|_| {
                let mut behav = Behaviour::default();
                behav.inter_strength = rng.gen_range(-20.0..=20.0);
                behav
            })
            .collect();

        Self { behaviours, colors }
    }
}

impl Default for Behaviour {
    fn default() -> Self {
        Self {
            //default_repulse: 10.,
            default_repulse: 0.,
            inter_threshold: 0.5,
            inter_strength: 1.,
            inter_max_dist: 2.0,
        }
    }
}

#[derive(PartialEq)]
pub enum Field {
    /// Magnitude of the default repulsion force
    DefaultRepulse,
    /// Zero point between default repulsion and particle interaction (0 to 1)
    InterThreshold,
    /// Interaction peak strength
    InterStrength,
    /// Maximum distance of particle interaction (0 to 1)
    InterMaxDist,
}<|MERGE_RESOLUTION|>--- conflicted
+++ resolved
@@ -35,12 +35,8 @@
     grid_vel_scale: f32,
     pause: bool,
     single_step: bool,
-<<<<<<< HEAD
     pic_apic_ratio: f32,
-=======
-    pic_flip_ratio: f32,
     selected_field: Field,
->>>>>>> 3bf1ba50
 
     well: bool,
     source: usize,
@@ -81,12 +77,7 @@
         let sim = Sim::new(width, height, n_particles, particle_radius, life);
 
         Self {
-<<<<<<< HEAD
-            pic_apic_ratio: 1.0,
-=======
             selected_field: Field::InterStrength,
-            pic_flip_ratio: 0.95,
->>>>>>> 3bf1ba50
             calc_rest_density_from_radius: true,
             single_step: false,
             dt: 0.04,
@@ -105,6 +96,7 @@
             pause: true,
             grid_vel_scale: 0.05,
             show_grid: false,
+            pic_apic_ratio: 1.0,
         }
     }
 }
@@ -119,12 +111,9 @@
     fn update(&mut self, io: &mut EngineIo, _query: &mut QueryResult) {
         // Update
         if !self.pause || self.single_step {
-<<<<<<< HEAD
-            for _ in 0..self.source {
-=======
+            //for _ in 0..self.source {
             /*
             if self.source {
->>>>>>> 3bf1ba50
                 let pos = Vec2::new(10., 90.);
                 //let vel = Vec2::new(0., -20.);
                 let vel = Vec2::ZERO;
@@ -261,7 +250,7 @@
             }
 
             ui.separator();
-            ui.checkbox(&mut self.source, "Particle source");
+            ui.add(DragValue::new(&mut self.source).prefix("Particle source: "));
             ui.checkbox(&mut self.well, "Particle well");
 
             ui.separator();
@@ -342,13 +331,6 @@
                     self.sim.life.clone(),
                 );
             }
-<<<<<<< HEAD
-
-            ui.separator();
-            ui.add(DragValue::new(&mut self.source).prefix("Particle source: "));
-            ui.checkbox(&mut self.well, "Particle well");
-=======
->>>>>>> 3bf1ba50
         });
     }
 }
@@ -399,13 +381,10 @@
     pos: Vec2,
     /// Velocity
     vel: Vec2,
-<<<<<<< HEAD
     /// Velocity derivatives
     deriv: [Vec2; 2],
-=======
     /// Particle type
     color: ParticleType,
->>>>>>> 3bf1ba50
 }
 
 fn calc_rest_density(particle_radius: f32) -> f32 {
@@ -435,11 +414,8 @@
                 Particle {
                     pos,
                     vel: Vec2::ZERO,
-<<<<<<< HEAD
                     deriv: [Vec2::ZERO; 2],
-=======
                     color,
->>>>>>> 3bf1ba50
                 }
             })
             .collect();
@@ -689,21 +665,12 @@
     }
 }
 
-<<<<<<< HEAD
 /// Inverse of grid_id
 fn index_to_pos((i, j): GridPos) -> Vec2 {
     Vec2::new(i as f32, j as f32)
 }
 
 fn grid_to_particles(particles: &mut [Particle], grid: &Array2D<GridCell>) {
-=======
-fn grid_to_particles(
-    particles: &mut [Particle],
-    grid: &Array2D<GridCell>,
-    old_grid: &Array2D<GridCell>,
-    pic_flip_ratio: f32,
-) {
->>>>>>> 3bf1ba50
     for part in particles {
         let u_pos = part.pos - OFFSET_U;
         let v_pos = part.pos - OFFSET_V;
@@ -723,7 +690,6 @@
                 (u, 1.0)
             };
 
-<<<<<<< HEAD
             let (x_weight, x_deriv) = wd(p.x);
             let (y_weight, y_deriv) = wd(p.y);
 
@@ -733,12 +699,6 @@
         // Interpolate grid vectors
         part.deriv[0] = gather_vector(u_pos, |p| grid[p].vel.x * gradient(p, u_pos));
         part.deriv[1] = gather_vector(v_pos, |p| grid[p].vel.y * gradient(p, v_pos));
-=======
-        let d_vel = new_vel - old_vel;
-        let flip = part.vel + d_vel;
-        let pic = new_vel;
-        part.vel = pic.lerp(flip, pic_flip_ratio);
->>>>>>> 3bf1ba50
     }
 }
 
